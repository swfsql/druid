// Copyright 2018 The Druid Authors.
//
// Licensed under the Apache License, Version 2.0 (the "License");
// you may not use this file except in compliance with the License.
// You may obtain a copy of the License at
//
//     http://www.apache.org/licenses/LICENSE-2.0
//
// Unless required by applicable law or agreed to in writing, software
// distributed under the License is distributed on an "AS IS" BASIS,
// WITHOUT WARRANTIES OR CONDITIONS OF ANY KIND, either express or implied.
// See the License for the specific language governing permissions and
// limitations under the License.

//! Simple data-oriented GUI.
//!
//! Druid lets you build simple interactive graphical applications that
//! can be deployed on Windows, macOS, Linux, and the web.
//!
//! Druid is built on top of [`druid-shell`], which implements all of the
//! lower-level, platform-specific code, providing a common abstraction
//! for things like key and mouse events, creating windows, and launching
//! an application. Below [`druid-shell`] is [`piet`], which is a cross-platform
//! 2D graphics library, providing a simple and familiar drawing API that can be
//! implemented for various platforms.
//!
//! Druid is a data-driven, declarative framework. You describe your application
//! model in terms of the [`Data`] trait, and then you build up a tree of
//! [`widget`] s that can display and modify your data.
//!
//! Your widgets handle [`Event`]s, such as mouse movement, and can modify the data;
//! these changes are then delivered to relevant widgets, which can update
//! their state and redraw.
//!
//! As your application grows, you can use [`Lens`]es to expose only certain
//! subsets of your data model to certains subsets of your widget tree.
//!
//! For more information you should read the [druid book].
//!
//! # Examples
//!
//! For many more examples, see [`druid/examples`].
//!
//! ```no_run
//! use druid::widget::{Align, Flex, Label, TextBox};
//! use druid::{AppLauncher, Data, Env, Lens, LocalizedString, Widget, WindowDesc, WidgetExt};
//!
//! const VERTICAL_WIDGET_SPACING: f64 = 20.0;
//! const TEXT_BOX_WIDTH: f64 = 200.0;
//! const WINDOW_TITLE: LocalizedString<HelloState> = LocalizedString::new("Hello World!");
//!
//! #[derive(Clone, Data, Lens)]
//! struct HelloState {
//!     name: String,
//! }
//!
//! fn main() {
//!     // describe the main window
//!     let main_window = WindowDesc::new(build_root_widget)
//!         .title(WINDOW_TITLE)
//!         .window_size((400.0, 400.0));
//!
//!     // create the initial app state
//!     let initial_state = HelloState {
//!         name: "World".into(),
//!     };
//!
//!     // start the application
//!     AppLauncher::with_window(main_window)
//!         .launch(initial_state)
//!         .expect("Failed to launch application");
//! }
//!
//! fn build_root_widget() -> impl Widget<HelloState> {
//!     // a label that will determine its text based on the current app data.
//!     let label = Label::new(|data: &HelloState, _env: &Env| format!("Hello {}!", data.name));
//!     // a textbox that modifies `name`.
//!     let textbox = TextBox::new()
//!         .with_placeholder("Who are we greeting?")
//!         .fix_width(TEXT_BOX_WIDTH)
//!         .lens(HelloState::name);
//!
//!     // arrange the two widgets vertically, with some padding
//!     let layout = Flex::column()
//!         .with_child(label)
//!         .with_spacer(VERTICAL_WIDGET_SPACING)
//!         .with_child(textbox);
//!
//!     // center the two widgets in the available space
//!     Align::centered(layout)
//! }
//! ```
//!
//! # Optional Features
//!
//! * `im` - Efficient immutable data structures using the [`im` crate],
//!          which is made available via the [`im` module].
//! * `svg` - Scalable Vector Graphics for icons and other scalable images using the [`usvg` crate].
//! * `image` - Bitmap image support using the [`image` crate].
//! * `x11` - Work-in-progress X11 Linux backend instead of GTK.
//!
//! Features can be added with `cargo`. For example, in your `Cargo.toml`:
//! ```no_compile
//! [dependencies.druid]
//! version = "0.6.0"
//! features = ["im", "svg", "image"]
//! ```
//!
//! [`Widget`]: trait.Widget.html
//! [`Data`]: trait.Data.html
//! [`Lens`]: trait.Lens.html
//! [`widget`]: ./widget/index.html
//! [`Event`]: enum.Event.html
//! [`druid-shell`]: https://docs.rs/druid-shell
//! [`piet`]: https://docs.rs/piet
//! [`druid/examples`]: https://github.com/linebender/druid/tree/v0.6.0/druid/examples
//! [druid book]: https://linebender.org/druid/
//! [`im` crate]: https://crates.io/crates/im
//! [`im` module]: im/index.html
//! [`usvg` crate]: https://crates.io/crates/usvg
//! [`image` crate]: https://crates.io/crates/image

#![deny(
    broken_intra_doc_links,
    unsafe_code,
    clippy::trivially_copy_pass_by_ref
)]
#![warn(missing_docs)]
#![allow(clippy::new_ret_no_self, clippy::needless_doctest_main)]
#![cfg_attr(docsrs, feature(doc_cfg))]

// Allows to use macros from druid_derive in this crate
extern crate self as druid;
pub use druid_derive::{Lens, PartialPrism, Prism};

use druid_shell as shell;
#[doc(inline)]
pub use druid_shell::{kurbo, piet};

// the im crate provides immutable data structures that play well with druid
#[cfg(feature = "im")]
#[doc(inline)]
pub use im;

#[macro_use]
pub mod lens;

mod app;
mod app_delegate;
mod bloom;
mod box_constraints;
mod command;
mod contexts;
mod core;
mod data;
mod env;
mod event;
mod ext_event;
mod localization;
mod menu;
mod mouse;
<<<<<<< HEAD
pub mod optics;
=======
pub mod scroll_component;
>>>>>>> 00f88705
#[cfg(not(target_arch = "wasm32"))]
#[cfg(test)]
mod tests;
pub mod text;
pub mod theme;
mod util;
pub mod widget;
mod win_handler;
mod window;

// Types from kurbo & piet that are required by public API.
pub use kurbo::{Affine, Insets, Point, Rect, Size, Vec2};
pub use piet::{
    Color, FontFamily, FontStyle, FontWeight, LinearGradient, RadialGradient, RenderContext,
    TextAlignment, UnitPoint,
};
// these are the types from shell that we expose; others we only use internally.
pub use shell::keyboard_types;
pub use shell::{
    Application, Clipboard, ClipboardFormat, Code, Cursor, CursorDesc, Error as PlatformError,
    FileDialogOptions, FileInfo, FileSpec, FormatId, HotKey, ImageBuf, KbKey, KeyEvent, Location,
    Modifiers, Monitor, MouseButton, MouseButtons, RawMods, Region, Scalable, Scale, Screen,
    SysMods, TimerToken, WindowHandle, WindowState,
};

pub use crate::core::WidgetPod;
pub use app::{AppLauncher, WindowConfig, WindowDesc};
pub use app_delegate::{AppDelegate, DelegateCtx};
pub use box_constraints::BoxConstraints;
pub use command::{sys as commands, Command, Selector, SingleUse, Target};
pub use contexts::{EventCtx, LayoutCtx, LifeCycleCtx, PaintCtx, UpdateCtx};
pub use data::Data;
pub use env::{Env, Key, KeyOrValue, Value, ValueType};
pub use event::{Event, InternalEvent, InternalLifeCycle, LifeCycle};
pub use ext_event::{ExtEventError, ExtEventSink};
<<<<<<< HEAD
pub use localization::LocalizedString;
pub use menu::{sys as platform_menus, ContextMenu, MenuDesc, MenuItem};
pub use mouse::MouseEvent;
pub use optics::affine_traversal;
pub use optics::{lens, Lens, LensExt, LensWrap};
pub use optics::{prism, PartialPrism, Prism, PrismExt, PrismWrap};
=======
pub use lens::{Lens, LensExt};
pub use localization::LocalizedString;
pub use menu::{sys as platform_menus, ContextMenu, MenuDesc, MenuItem};
pub use mouse::MouseEvent;
pub use text::{ArcStr, FontDescriptor, TextLayout};
pub use util::Handled;
>>>>>>> 00f88705
pub use widget::{Widget, WidgetExt, WidgetId};
pub use win_handler::DruidHandler;
pub use window::{Window, WindowId};

#[cfg(not(target_arch = "wasm32"))]
#[cfg(test)]
pub(crate) use event::{StateCell, StateCheckFn};

#[deprecated(since = "0.7.0", note = "use druid::widget::LensWrap instead")]
#[allow(missing_docs)]
pub type LensWrap<A, B, C> = widget::LensWrap<A, B, C>;

/// The meaning (mapped value) of a keypress.
///
/// Note that in previous versions, the `KeyCode` field referred to the
/// physical position of the key, rather than the mapped value. In most
/// cases, applications should dispatch based on the value instead. This
/// alias is provided to make that transition easy, but in any case make
/// an explicit choice whether to use meaning or physical location and
/// use the appropriate type.
#[deprecated(since = "0.7.0", note = "Use KbKey instead")]
pub type KeyCode = KbKey;

#[deprecated(since = "0.7.0", note = "Use Modifiers instead")]
/// See [`Modifiers`](struct.Modifiers.html).
pub type KeyModifiers = Modifiers;<|MERGE_RESOLUTION|>--- conflicted
+++ resolved
@@ -141,9 +141,6 @@
 #[cfg(feature = "im")]
 #[doc(inline)]
 pub use im;
-
-#[macro_use]
-pub mod lens;
 
 mod app;
 mod app_delegate;
@@ -159,11 +156,8 @@
 mod localization;
 mod menu;
 mod mouse;
-<<<<<<< HEAD
 pub mod optics;
-=======
 pub mod scroll_component;
->>>>>>> 00f88705
 #[cfg(not(target_arch = "wasm32"))]
 #[cfg(test)]
 mod tests;
@@ -199,21 +193,14 @@
 pub use env::{Env, Key, KeyOrValue, Value, ValueType};
 pub use event::{Event, InternalEvent, InternalLifeCycle, LifeCycle};
 pub use ext_event::{ExtEventError, ExtEventSink};
-<<<<<<< HEAD
 pub use localization::LocalizedString;
 pub use menu::{sys as platform_menus, ContextMenu, MenuDesc, MenuItem};
 pub use mouse::MouseEvent;
 pub use optics::affine_traversal;
-pub use optics::{lens, Lens, LensExt, LensWrap};
-pub use optics::{prism, PartialPrism, Prism, PrismExt, PrismWrap};
-=======
-pub use lens::{Lens, LensExt};
-pub use localization::LocalizedString;
-pub use menu::{sys as platform_menus, ContextMenu, MenuDesc, MenuItem};
-pub use mouse::MouseEvent;
+pub use optics::{lens, Lens, LensExt};
+pub use optics::{prism, PartialPrism, Prism, PrismExt};
 pub use text::{ArcStr, FontDescriptor, TextLayout};
 pub use util::Handled;
->>>>>>> 00f88705
 pub use widget::{Widget, WidgetExt, WidgetId};
 pub use win_handler::DruidHandler;
 pub use window::{Window, WindowId};
